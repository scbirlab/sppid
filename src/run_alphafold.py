# Copyright 2021 DeepMind Technologies Limited
#
# Licensed under the Apache License, Version 2.0 (the "License");
# you may not use this file except in compliance with the License.
# You may obtain a copy of the License at
#
#      http://www.apache.org/licenses/LICENSE-2.0
#
# Unless required by applicable law or agreed to in writing, software
# distributed under the License is distributed on an "AS IS" BASIS,
# WITHOUT WARRANTIES OR CONDITIONS OF ANY KIND, either express or implied.
# See the License for the specific language governing permissions and
# limitations under the License.

"""Full AlphaFold protein structure prediction script.
This has been modified to do all-vs-all predictions for PPI network creation.
"""
import json
import os
import warnings
import pathlib
import pickle
import random
import sys
import time
from typing import Dict, Optional

import argparse
from alphafold.common import protein
from alphafold.common import residue_constants
from alphafold.data import msaonly
from alphafold.data import foldonly
from alphafold.data import pipeline
from alphafold.data import templates
from alphafold.data import pair_msas
from alphafold.model import data
from alphafold.model import config
from alphafold.model import model
import pandas as pd
import numpy as np
#Data loading
from tinyloader import DataLoader
# Internal import (7716).

import pdb




parser = argparse.ArgumentParser(description = '''Predict a set of putative PPIs.''')

parser.add_argument('--protein_csv', nargs=1, type= str, default=sys.stdin, help = 'Path to csv file with all proteins to be evaluated in an all-vs-all fashion.')
parser.add_argument('--target_row', nargs=1, type= int, default=sys.stdin, help = 'What row index to use to compare to all others in the protein csv.')
parser.add_argument('--msa_dir', nargs=1, type= str, default=sys.stdin, help = 'Path to dir with single chain MSAs.')
parser.add_argument('--data_dir', nargs=1, type= str, default=sys.stdin, help = 'Path to directory of supporting data (params).')
parser.add_argument('--max_recycles', nargs=1, type= int, default=10, help = 'Number of recyles through the model.')
parser.add_argument('--num_cpus', nargs=1, type= int, default=1, help = 'Number of available CPUs.')
parser.add_argument('--output_dir', nargs=1, type= str, default=sys.stdin, help = 'Path to a directory that will store the results.')


#######################FUNCTIONS#######################

##########INPUT DATA#########
class Dataset:

    def __init__(self, dataset, target_seq, target_id, indices, msa_dir):
        #Data
        self.data = dataset
        #First seq
        self.target_seq = target_seq
        self.target_id = target_id
        #Indices
        if len(indices)<5:
            indices = np.repeat(indices, 5)
        self.indices = indices
        #Size
        self.size = len(indices)
        #MSA dir
        self.msa_dir = msa_dir

    def __len__(self):
        return self.size

    def __getitem__(self, index):

        #Here the dataloading takes place
        index = self.indices[index] #This allows for loading more ex than indices
        row = self.data.loc[index]
        id_i, seq_i = row.ID, row.sequence
        # Get features. The features are prefetched on CPU.
        #Pair and block MSAs
        msa1, ox1 = pair_msas.read_a3m(self.msa_dir+self.target_id+'.a3m')
        msa2, ox2 = pair_msas.read_a3m(self.msa_dir+id_i+'.a3m')
        #Get the unique ox seqs from the MSAs
        u_ox1, inds1 = np.unique(ox1, return_index=True)
        u_msa1 = msa1[inds1]
        u_ox2, inds2 = np.unique(ox2, return_index=True)
        u_msa2 = msa2[inds2]
        #This is a list with seqs
        paired_msa = pair_msas.pair_msas(u_ox1, u_ox2, u_msa1, u_msa2)
        #Block the MSA
        blocked_msa = []
        gaps1 = '-'*len(msa2[0])
        for seq in msa1:
            blocked_msa.append(seq+gaps1)
        gaps2 = '-'*len(msa1[0])
        for seq in msa2:
            blocked_msa.append(gaps2+seq)

        # The msas must be str representations of the blocked+paired MSAs here
        #Define the data pipeline
        data_pipeline = foldonly.FoldDataPipeline()

        #Get features
        feature_dict = data_pipeline.process(
              input_sequence=self.target_seq+seq_i,
              input_description=self.target_id+'_'+id_i,
              input_msas=[paired_msa,blocked_msa],
              template_search=None)

        # Introduce chain breaks for oligomers
        idx_res = feature_dict['residue_index']
        idx_res[len(self.target_seq):] += 200
        feature_dict['residue_index'] = idx_res #This assignment is unnecessary (already made?)
        # Add the id
        feature_dict['ID'] = self.target_id+'-'+id_i
        return feature_dict


#############Run PPI evaluation#############
def score_PPI(CB_coords, plddt, l1):
    """Score the PPI
    """

    #Cβs within 8 Å from each other from different chains are used to define the interface.
    CB_dists = np.sqrt(np.sum((CB_coords[:,None]-CB_coords[None,:])**2,axis=-1))

    #Get contacts
    contact_dists = CB_dists[:l1,l1:] #upper triangular --> first dim = chain 1
    contacts = np.argwhere(contact_dists<=8)

    #Get plddt per chain
    plddt1 = plddt[:l1]
    plddt2 = plddt[l1:]

    if contacts.shape[0]<1:
        pdockq=0
        avg_if_plddt=0
        n_if_contacts=0
    else:
        #Get the average interface plDDT
        avg_if_plddt = np.average(np.concatenate([plddt1[np.unique(contacts[:,0])], plddt2[np.unique(contacts[:,1])]]))
        #Get the number of interface contacts
        n_if_contacts = contacts.shape[0]
        x = avg_if_plddt*np.log10(n_if_contacts)
        pdockq = 0.724 / (1 + np.exp(-0.052*(x-152.611)))+0.018


    return pdockq, avg_if_plddt, n_if_contacts

def parse_atm_record(line):
    '''Get the atm record
    '''
    record = defaultdict()
    record['name'] = line[0:6].strip()
    record['atm_no'] = int(line[6:11])
    record['atm_name'] = line[12:16].strip()
    record['atm_alt'] = line[17]
    record['res_name'] = line[17:20].strip()
    record['chain'] = line[21]
    record['res_no'] = int(line[22:26])
    record['insert'] = line[26].strip()
    record['resid'] = line[22:29]
    record['x'] = float(line[30:38])
    record['y'] = float(line[38:46])
    record['z'] = float(line[46:54])
    record['occ'] = float(line[54:60])
    record['B'] = float(line[60:66])

    return record

def save_design(pdb_info, output_name, l1):
    '''Save the resulting protein-peptide design to a pdb file
    '''

    chain_name = 'A'
    with open(output_name, 'w') as f:
        pdb.set_trace()
        pdb_contents = pdb_info.split('\n')
        for line in pdb_contents:
            try:
                record = parse_atm_record(line)
                if record['res_no']>l1:
                    chain_name='B'
                outline = line[:21]+chain_name+line[22:]
                f.write(outline+'\n')
            except:
                f.write(line+'\n')

def main(num_ensemble,
        max_recycles,
        data_dir,
        msa_dir,
        output_dir,
        protein_csv,
        target_row,
        num_cpus,
        t=0):

  """Predict the structure of all possible interacting pairs to the protein in the target row.
  """

  #Define the data pipeline
  data_pipeline = foldonly.FoldDataPipeline()

  #Define the model runner - only once
  model_runners = {}
  for model_name in ['model_1']:
    model_config = config.model_config(model_name)
    model_config.data.eval.num_ensemble = num_ensemble
    model_config.data.common.num_recycle = max_recycles
    model_config.model.num_recycle = max_recycles
    model_params = data.get_model_haiku_params(model_name=model_name, data_dir=data_dir)
    model_runner = model.RunModel(model_config, model_params)
    model_runners[model_name] = model_runner

  #Get a seed
  random_seed = random.randrange(sys.maxsize)

  #Get length of the first chain
  target_row_info = protein_csv.loc[target_row]
  target_id = target_row_info.ID
  target_seq = target_row_info.sequence
  l1 = len(target_seq)
  chain_break=len(target_seq)
  #Get the remaining rows - only use the subsequent rows (upper-triangular)
  remaining_rows = np.arange(len(protein_csv))[target_row+1:]
  #Check the previous preds
  if os.path.exists(output_dir+target_id+'.csv'):
      metric_df = pd.read_csv(output_dir+target_id+'.csv')
      metrics = {'ID': metric_df.ID.values,
                'num_contacts':metric_df.num_contacts.values, 'avg_if_plddt':metric_df.avg_if_plddt.values}
  else:
      metrics = {'ID':[], 'num_contacts':[], 'avg_if_plddt':[]}

  #Data loader
  pred_ds = Dataset(protein_csv, target_seq, target_id, remaining_rows, msa_dir)
  pred_data_gen = DataLoader(pred_ds, batch_size=1, num_workers=num_cpus)

  #Merge fasta and predict the structure for each of the sequences.
  for i in remaining_rows:
    # Load an input example - on CPU
    batch = next(pred_data_gen)
    feature_dict = batch[0]
    #Check if this is already predicted
    if feature_dict['ID'] in metrics['ID']:
      continue
    # Run the model - on GPU
    for model_name, model_runner in model_runners.items():
      processed_feature_dict = model_runner.process_features(
          feature_dict, random_seed=random_seed)
      prediction_result = model_runner.predict(processed_feature_dict)

    # Get pLDDT confidence metric.
    plddt = prediction_result['plddt']

    # Add the predicted LDDT in the b-factor column.
    # Note that higher predicted LDDT value means higher model confidence.
    plddt_b_factors = np.repeat(
        plddt[:, None], residue_constants.atom_type_num, axis=-1)
    unrelaxed_protein = protein.from_prediction(
        features=processed_feature_dict,
        result=prediction_result,
        b_factors=plddt_b_factors)

    #Get the pdb and CB coords
    pdb_info, CB_coords = protein.to_pdb(unrelaxed_protein)
    #Score - calculate the pDockQ (number of interface residues and average interface plDDT)
    pdockq, avg_if_plddt, n_if_contacts = score_PPI(CB_coords, plddt, l1)
    #Save if pDockQ>t
<<<<<<< HEAD
    if pdockq>t:
      output_name = output_dir+feature_dict['ID']+'.pdb'
      save_design(unrelaxed_protein, output_name, l1)
      pdb.set_trace()
=======
    output_name = output_dir+feature_dict['ID']+'.pdb'
    save_design(pdb_info, output_name, l1)
    pdb.set_trace()
>>>>>>> c79b68a5




################MAIN################
#Parse args
args = parser.parse_args()
main(num_ensemble=1,
    max_recycles=args.max_recycles[0],
    data_dir=args.data_dir[0],
    msa_dir=args.msa_dir[0],
    output_dir=args.output_dir[0],
    protein_csv=pd.read_csv(args.protein_csv[0]),
    target_row=args.target_row[0]-1,
    num_cpus=args.num_cpus[0])<|MERGE_RESOLUTION|>--- conflicted
+++ resolved
@@ -278,16 +278,9 @@
     #Score - calculate the pDockQ (number of interface residues and average interface plDDT)
     pdockq, avg_if_plddt, n_if_contacts = score_PPI(CB_coords, plddt, l1)
     #Save if pDockQ>t
-<<<<<<< HEAD
-    if pdockq>t:
-      output_name = output_dir+feature_dict['ID']+'.pdb'
-      save_design(unrelaxed_protein, output_name, l1)
-      pdb.set_trace()
-=======
     output_name = output_dir+feature_dict['ID']+'.pdb'
     save_design(pdb_info, output_name, l1)
     pdb.set_trace()
->>>>>>> c79b68a5
 
 
 
